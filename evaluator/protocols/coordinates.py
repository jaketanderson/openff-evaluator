--- conflicted
+++ resolved
@@ -288,11 +288,8 @@
             structure_to_solvate=self.solute_coordinate_file,
             center_solute=self.center_solute_in_box,
             mass_density=self.mass_density,
-<<<<<<< HEAD
             box_aspect_ratio=self.box_aspect_ratio,
-=======
             tolerance=self.tolerance,
->>>>>>> cfeff6a8
             verbose=self.verbose_packmol,
             working_directory=packmol_directory,
             retain_working_files=self.retain_packmol_files,
