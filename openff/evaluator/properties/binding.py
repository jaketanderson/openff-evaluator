--- conflicted
+++ resolved
@@ -744,10 +744,7 @@
         thermalization_template: openmm.OpenMMSimulation,
         equilibration_template: openmm.OpenMMSimulation,
         production_template: openmm.OpenMMSimulation,
-<<<<<<< HEAD
         enable_hmr: bool = False,
-=======
->>>>>>> b435a126
     ):
 
         # Define a replicator to set and solvate the coordinates for the bound and unbound system
@@ -849,10 +846,7 @@
             "coordinate_file_path",
             f"state_bound_solvate_coordinates_0_{orientation_placeholder}",
         )
-<<<<<<< HEAD
         apply_parameters.enable_hmr = enable_hmr
-=======
->>>>>>> b435a126
 
         # Add dummy atoms to the bound system
         add_bound_dummy_atoms = AddDummyAtoms(
@@ -1098,10 +1092,7 @@
         n_solvent_molecules: int = 2500,
         simulation_time_steps: dict = None,
         end_states_time_steps: dict = None,
-<<<<<<< HEAD
         enable_hmr: bool = False,
-=======
->>>>>>> b435a126
         debug: bool = False,
     ):
         """Returns the default calculation schema to use when estimating
@@ -1133,11 +1124,8 @@
         end_states_time_steps: dict, optional
             Same as ``simulation_time_steps`` but for simulating the end states
             that will be used to estimate the free energy gradient.
-<<<<<<< HEAD
         enable_hmr: bool, optional
             Whether to repartition hydrogen masses attached to heavy atoms.
-=======
->>>>>>> b435a126
         debug
             Whether to return a debug schema. This is nearly identical
             to the default schema, albeit with significantly less
@@ -1169,15 +1157,6 @@
             "out_equilibration": 10000,
             "out_production": 5000,
         }
-<<<<<<< HEAD
-        assert all(
-            [key in default_time_steps.keys() for key in simulation_time_steps.keys()]
-        )
-
-        for key in default_time_steps:
-            if key not in simulation_time_steps:
-                simulation_time_steps[key] = default_time_steps[key]
-=======
         if simulation_time_steps:
             assert all(
                 [
@@ -1191,7 +1170,6 @@
                     simulation_time_steps[key] = default_time_steps[key]
         else:
             simulation_time_steps = default_time_steps
->>>>>>> b435a126
 
         # Check user input for end-states time steps
         if end_states_time_steps:
