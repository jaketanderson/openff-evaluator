--- conflicted
+++ resolved
@@ -12,14 +12,10 @@
 from dask import distributed
 from dask_jobqueue import LSFCluster
 from distributed import get_worker
-<<<<<<< HEAD
-from propertyestimator import unit
-=======
 from distributed.metrics import time
 from distributed.deploy.adaptive import Adaptive
 from distributed.utils import ignoring
-from simtk import unit
->>>>>>> fca218e9
+from propertyestimator import unit
 
 from .backends import PropertyEstimatorBackend, ComputeResources, QueueWorkerResources
 
