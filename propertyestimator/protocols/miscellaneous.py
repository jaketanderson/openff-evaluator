"""
A collection of miscellaneous protocols, mostly aimed at performing simple
math operations.
"""
import numpy as np
import typing

from propertyestimator import unit
from propertyestimator.properties import ParameterGradient
from propertyestimator.substances import Substance
from propertyestimator.utils.exceptions import PropertyEstimatorException
from propertyestimator.utils.quantities import EstimatedQuantity
from propertyestimator.workflow.decorators import protocol_input, protocol_output
from propertyestimator.workflow.plugins import register_calculation_protocol
from propertyestimator.workflow.protocols import BaseProtocol


@register_calculation_protocol()
class AddValues(BaseProtocol):
    """A protocol to add together a list of values.

    Notes
    -----
    The `values` input must either be a list of unit.Quantity, a ProtocolPath to a list
    of unit.Quantity, or a list of ProtocolPath which each point to a unit.Quantity.
    """

    @protocol_input(list)
    def values(self):
        """The values to add together."""
        pass

    @protocol_output(typing.Union[int, float, EstimatedQuantity, unit.Quantity, ParameterGradient])
    def result(self):
        """The sum of the values."""
        pass

    def __init__(self, protocol_id):
        """Constructs a new AddValues object."""
        super().__init__(protocol_id)

        self._values = None
        self._result = None

    def execute(self, directory, available_resources):

        if len(self._values) < 1:
            return PropertyEstimatorException(directory, 'There were no gradients to add together')

        if not all(isinstance(x, type(self._values[0])) for x in self._values):

            return PropertyEstimatorException(directory, f'All values to add together must be '
                                                         f'the same type ({" ".join(map(str, self._values))}).')

        self._result = self._values[0]

        for value in self._values[1:]:
            self._result += value

        return self._get_output_dictionary()


@register_calculation_protocol()
class SubtractValues(BaseProtocol):
    """A protocol to subtract one value from another such that:

    `result = value_b - value_a`
    """

    @protocol_input(typing.Union[int, float, unit.Quantity, EstimatedQuantity, ParameterGradient])
    def value_a(self):
        """`value_a` in the formula `result = value_b - value_a`"""
        pass

    @protocol_input(typing.Union[int, float, unit.Quantity, EstimatedQuantity, ParameterGradient])
    def value_b(self):
        """`value_b` in the formula  `result = value_b - value_a`"""
        pass

    @protocol_output(typing.Union[int, float, unit.Quantity, EstimatedQuantity, ParameterGradient])
    def result(self):
        """The sum of the values."""
        pass

    def __init__(self, protocol_id):
        """Constructs a new AddValues object."""
        super().__init__(protocol_id)

        self._value_a = None
        self._value_b = None

        self._result = None

    def execute(self, directory, available_resources):

        self._result = self._value_b - self._value_a
        return self._get_output_dictionary()


@register_calculation_protocol()
class MultiplyValue(BaseProtocol):
    """A protocol which multiplies a value by a specified scalar
    """

    @protocol_input(typing.Union[int, float, unit.Quantity, EstimatedQuantity, ParameterGradient])
    def value(self):
        """The value to multiply."""
        pass

    @protocol_input(typing.Union[int, float, unit.Quantity])
    def multiplier(self):
        """The scalar to multiply by."""
        pass

    @protocol_output(typing.Union[int, float, unit.Quantity, EstimatedQuantity, ParameterGradient])
    def result(self):
        """The result of the multiplication."""
        pass

    def __init__(self, protocol_id):
        """Constructs a new MultiplyValue object."""
        super().__init__(protocol_id)

        self._value = None
        self._multiplier = None

        self._result = None

    def execute(self, directory, available_resources):

        if isinstance(self._value, EstimatedQuantity):

            self._result = EstimatedQuantity(self._value.value * self._multiplier,
                                             self._value.uncertainty * self._multiplier,
                                             *self._value.sources)

        else:

            self._result = self._value * self._multiplier

        return self._get_output_dictionary()


@register_calculation_protocol()
class DivideValue(BaseProtocol):
    """A protocol which divides a value by a specified scalar
    """

<<<<<<< HEAD
    @protocol_input(object)
=======
    @protocol_input(typing.Union[int, float, unit.Quantity, EstimatedQuantity, ParameterGradient])
>>>>>>> eaf3ad64
    def value(self):
        """The value to divide."""
        pass

    @protocol_input(typing.Union[int, float, unit.Quantity])
    def divisor(self):
        """The scalar to divide by."""
        pass

<<<<<<< HEAD
    @protocol_output(object)
=======
    @protocol_output(typing.Union[int, float, unit.Quantity, EstimatedQuantity, ParameterGradient])
>>>>>>> eaf3ad64
    def result(self):
        """The result of the division."""
        pass

    def __init__(self, protocol_id):
        """Constructs a new DivideValue object."""
        super().__init__(protocol_id)

        self._value = None
        self._divisor = None

        self._result = None

    def execute(self, directory, available_resources):

        self._result = self._value / self._divisor
        return self._get_output_dictionary()


@register_calculation_protocol()
class BaseWeightByMoleFraction(BaseProtocol):
    """Multiplies a value by the mole fraction of a component
    in a mixture substance.
    """
    @protocol_input(Substance)
    def component(self, value):
        """The component (e.g water) to which this value belongs."""
        pass

    @protocol_input(Substance)
    def full_substance(self, value):
        """The full substance of which the component of interest is a part."""
        pass

    def __init__(self, protocol_id):
        super().__init__(protocol_id)

        self._value = None
        self._component = None
        self._full_substance = None

        self._weighted_value = None

    def _weight_values(self, mole_fraction):
        """Weights a value by a components mole fraction.

        Parameters
        ----------
        mole_fraction: float
            The mole fraction to weight by.

        Returns
        -------
        Any
            The weighted value.
        """
        raise NotImplementedError()

    def execute(self, directory, available_resources):

        assert len(self._component.components) == 1

        main_component = self._component.components[0]
        amounts = self._full_substance.get_amounts(main_component)

        if len(amounts) != 1:

            return PropertyEstimatorException(directory=directory,
                                              message=f'More than one type of amount was defined for component '
                                                      f'{main_component}. Only a single mole fraction must be '
                                                      f'defined.')

        amount = next(iter(amounts))

        if not isinstance(amount, Substance.MoleFraction):

            return PropertyEstimatorException(directory=directory,
                                              message=f'The component {main_component} was given as an '
                                                      f'exact amount, and not a mole fraction')

        self._weighted_value = self._weight_values(amount.value)
        return self._get_output_dictionary()


@register_calculation_protocol()
class WeightByMoleFraction(BaseWeightByMoleFraction):
    """Multiplies a value by the mole fraction of a component
    in a `Substance`.
    """
    @protocol_input(typing.Union[float, int, EstimatedQuantity, unit.Quantity, ParameterGradient])
    def value(self):
        """The value to be weighted."""
        pass

    @protocol_output(typing.Union[float, int, EstimatedQuantity, unit.Quantity, ParameterGradient])
    def weighted_value(self, value):
        """The value weighted by the `component`s mole fraction as determined from
        the `full_substance`."""
        pass

    def _weight_values(self, mole_fraction):
        """
        Returns
        -------
        float, int, EstimatedQuantity, unit.Quantity, ParameterGradient
            The weighted value.
        """
        return self._value * mole_fraction


@register_calculation_protocol()
class FilterSubstanceByRole(BaseProtocol):
    """A protocol which takes a substance as input, and returns a substance which only
    contains components whose role match a given criteria.
    """

    @protocol_input(Substance)
    def input_substance(self):
        """The substance to filter."""
        pass

    @protocol_input(Substance.ComponentRole)
    def component_role(self):
        """The role to filter substance components against."""
        pass

    @protocol_input(int)
    def expected_components(self):
        """The number of components expected to remain after filtering. An
        exception is raised if this number is not matched. Setting this value
        to -1 will disable this check."""
        pass

    @protocol_output(Substance)
    def filtered_substance(self):
        """The filtered substance."""
        pass

    def __init__(self, protocol_id):
        """Constructs a new AddValues object."""
        super().__init__(protocol_id)

        self._input_substance = None
        self._component_role = None

        self._expected_components = -1

        self._filtered_substance = None

    def execute(self, directory, available_resources):

        filtered_components = []
        total_mole_fraction = 0.0

        for component in self._input_substance.components:

            if component.role != self._component_role:
                continue

            filtered_components.append(component)

            amounts = self._input_substance.get_amounts(component)

            for amount in amounts:

                if not isinstance(amount, Substance.MoleFraction):
                    continue

                total_mole_fraction += amount.value

        if 0 <= self._expected_components != len(filtered_components):

            return PropertyEstimatorException(directory=directory,
                                              message=f'The filtered substance does not contain the expected '
                                                      f'number of components ({self._expected_components}) - '
                                                      f'{filtered_components}')

        inverse_mole_fraction = 1.0 if np.isclose(total_mole_fraction, 0.0) else 1.0 / total_mole_fraction

        self._filtered_substance = Substance()

        for component in filtered_components:

            amounts = self._input_substance.get_amounts(component)

            for amount in amounts:

                if isinstance(amount, Substance.MoleFraction):
                    amount = Substance.MoleFraction(amount.value * inverse_mole_fraction)

                self._filtered_substance.add_component(component, amount)

        return self._get_output_dictionary()<|MERGE_RESOLUTION|>--- conflicted
+++ resolved
@@ -146,11 +146,7 @@
     """A protocol which divides a value by a specified scalar
     """
 
-<<<<<<< HEAD
-    @protocol_input(object)
-=======
     @protocol_input(typing.Union[int, float, unit.Quantity, EstimatedQuantity, ParameterGradient])
->>>>>>> eaf3ad64
     def value(self):
         """The value to divide."""
         pass
@@ -160,11 +156,7 @@
         """The scalar to divide by."""
         pass
 
-<<<<<<< HEAD
-    @protocol_output(object)
-=======
     @protocol_output(typing.Union[int, float, unit.Quantity, EstimatedQuantity, ParameterGradient])
->>>>>>> eaf3ad64
     def result(self):
         """The result of the division."""
         pass
