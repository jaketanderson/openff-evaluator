--- conflicted
+++ resolved
@@ -215,9 +215,57 @@
         if should_launch:
             self._schedule_calculation(runner_data_model)
 
-    async def _handle_job_query(self, stream, address, message_length):
+    async def _handle_job_query(self, stream, message_length):
         """An asynchronous routine for handling the receiving and processing
         of job queries from a client
+
+        Parameters
+        ----------
+        stream: IOStream
+            An IO stream used to pass messages between the
+            server and client.
+        message_length: int
+            The length of the message being recieved.
+        """
+
+        # logging.info('Received job query from {}'.format(address))
+
+        encoded_request_id = await stream.read_bytes(message_length)
+        request_id = encoded_request_id.decode()
+
+        logging.info('Looking up request id {}'.format(request_id))
+
+        response = None
+
+        if (request_id not in self._queued_calculations and
+            request_id not in self._finished_calculations):
+
+            response = PropertyEstimatorException(directory='',
+                                                  message='The {} request id was not found '
+                                                           'on the server.'.format(request_id)).json()
+
+        elif request_id in self._finished_calculations:
+            response = self._finished_calculations[request_id].json()
+
+        else:
+            response = ''
+
+        encoded_response = response.encode()
+        length = pack_int(len(encoded_response))
+
+        await stream.write(length + encoded_response)
+
+        # logging.info('Job results sent to the client {}: {}'.format(address, response))
+
+    async def handle_stream(self, stream, address):
+        """A routine to handle incoming requests from
+        a property estimator TCP client.
+
+        Notes
+        -----
+
+        This method is based on the StackOverflow response from
+        A. Jesse Jiryu Davis: https://stackoverflow.com/a/40257248
 
         Parameters
         ----------
@@ -226,60 +274,6 @@
             server and client.
         address: str
             The address from which the request came.
-        message_length: int
-            The length of the message being recieved.
-        """
-
-        # logging.info('Received job query from {}'.format(address))
-
-        encoded_request_id = await stream.read_bytes(message_length)
-        request_id = encoded_request_id.decode()
-
-<<<<<<< HEAD
-        # logging.info('Looking up ticket id {}'.format(ticket_id))
-=======
-        logging.info('Looking up request id {}'.format(request_id))
->>>>>>> 883541ed
-
-        response = None
-
-        if (request_id not in self._queued_calculations and
-            request_id not in self._finished_calculations):
-
-            response = PropertyEstimatorException(directory='',
-                                                  message='The {} request id was not found '
-                                                           'on the server.'.format(request_id)).json()
-
-        elif request_id in self._finished_calculations:
-            response = self._finished_calculations[request_id].json()
-
-        else:
-            response = ''
-
-        encoded_response = response.encode()
-        length = pack_int(len(encoded_response))
-
-        await stream.write(length + encoded_response)
-
-        # logging.info('Job results sent to the client {}: {}'.format(address, response))
-
-    async def handle_stream(self, stream, address):
-        """A routine to handle incoming requests from
-        a property estimator TCP client.
-
-        Notes
-        -----
-
-        This method is based on the StackOverflow response from
-        A. Jesse Jiryu Davis: https://stackoverflow.com/a/40257248
-
-        Parameters
-        ----------
-        stream: IOStream
-            An IO stream used to pass messages between the
-            server and client.
-        address: str
-            The address from which the request came.
         """
         # logging.info("Incoming connection from {}".format(address))
 
@@ -302,9 +296,9 @@
                     message_type = PropertyEstimatorMessageTypes(message_type_int)
                     # logging.info('Message type: {}'.format(message_type))
 
-                except Exception as e:
-
-                    # logging.info('Bad message type recieved: {}'.format(e))
+                except ValueError as e:
+
+                    logging.info('Bad message type recieved: {}'.format(e))
 
                     # Discard the unrecognised message.
                     if message_length > 0:
@@ -315,9 +309,9 @@
                 if message_type is PropertyEstimatorMessageTypes.Submission:
                     await self._handle_job_submission(stream, address, message_length)
                 elif message_type is PropertyEstimatorMessageTypes.Query:
-                    await self._handle_job_query(stream, address, message_length)
-
-        except StreamClosedError as e:
+                    await self._handle_job_query(stream, message_length)
+
+        except StreamClosedError:
 
             # Handle client disconnections gracefully.
             # logging.info("Lost connection to {}:{} : {}.".format(address, self._port, e))
@@ -355,13 +349,14 @@
             calculation_id = str(uuid.uuid4())
 
         runner_data = PropertyEstimatorServerData(id=calculation_id,
-                                              queued_properties=client_data_model.properties,
-                                              options=client_data_model.options,
-                                              force_field_id=force_field_id)
+                                                  queued_properties=client_data_model.properties,
+                                                  options=client_data_model.options,
+                                                  force_field_id=force_field_id)
 
         return runner_data
 
-    def _prepare_output_model(self, server_data_model):
+    @staticmethod
+    def _prepare_output_model(server_data_model):
 
         output_model = PropertyEstimatorResult(id=server_data_model.id)
 
