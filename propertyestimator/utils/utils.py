"""
A collection of general utilities.
"""
import contextlib
import logging
import os
import sys

from propertyestimator.utils.string import extract_variable_index_and_name


def get_data_filename(relative_path):
    """Get the full path to one of the reference files in data.

    In the source distribution, these files are in ``propertyestimator/data/``,
    but on installation, they're moved to somewhere in the user's python
    site-packages directory.

    Parameters
    ----------
    relative_path : str
        The relative path of the file to load.
    """

    from pkg_resources import resource_filename

    fn = resource_filename("propertyestimator", os.path.join("data", relative_path))

    if not os.path.exists(fn):
        raise ValueError(
            "Sorry! %s does not exist. If you just added it, you'll have to re-install"
            % fn
        )

    return fn


def setup_timestamp_logging(file_path=None):
    """Set up timestamp-based logging.

    Parameters
    ----------
    file_path: str, optional
        The file to write the log to. If none, the logger will
        print to the terminal.
    """
    formatter = logging.Formatter(
        fmt="%(asctime)s.%(msecs)03d %(levelname)-8s %(message)s", datefmt="%H:%M:%S"
    )

    if file_path is None:
        logger_handler = logging.StreamHandler(stream=sys.stdout)
    else:
        logger_handler = logging.FileHandler(file_path)

    logger_handler.setFormatter(formatter)

    logger = logging.getLogger()
    logger.setLevel(logging.INFO)
    logger.addHandler(logger_handler)


def safe_unlink(file_path):
    """Attempts to remove the file at the given path,
    catching any file not found exceptions.

    Parameters
    ----------
    file_path: str
        The path to the file to remove.
    """
    try:
        os.unlink(file_path)
    except OSError:
        pass


def get_nested_attribute(containing_object, name):
    """A recursive version of getattr, which has full support
    for attribute names which contain list / dict indices

    Parameters
    ----------
    containing_object: Any
        The object which contains the nested attribute.
    name: str
        The name (/ path) of the nested attribute with successive
        attribute names separated by periods, for example:

            name = 'attribute_a.attribute_b[index].attribute_c'

    Returns
    -------
    Any
        The value of the attribute.
    """
    attribute_name_split = name.split(".")

    current_attribute = containing_object

    for index, full_attribute_name in enumerate(attribute_name_split):

        array_index = None
        attribute_name = full_attribute_name

        if attribute_name.find("[") >= 0 or attribute_name.find("]") >= 0:
            attribute_name, array_index = extract_variable_index_and_name(
                attribute_name
            )

        if current_attribute is None:
            return None

        if not isinstance(current_attribute, dict):

            if not hasattr(current_attribute, attribute_name):

                raise ValueError(
                    "This object does not have a {} "
                    "attribute.".format(".".join(attribute_name_split[: index + 1]))
                )

            else:

                current_attribute = getattr(current_attribute, attribute_name)

        else:

            if attribute_name not in current_attribute:

                raise ValueError(
                    "This object does not have a {} "
                    "attribute.".format(".".join(attribute_name_split[: index + 1]))
                )

            else:
                current_attribute = current_attribute[attribute_name]

        if array_index is not None:

            if isinstance(current_attribute, list):

                try:
                    array_index = int(array_index)
                except ValueError:

                    raise ValueError(
                        "List indices must be integer: "
                        "{}".format(".".join(attribute_name_split[: index + 1]))
                    )

            array_value = current_attribute[array_index]
            current_attribute = array_value

    return current_attribute


def set_nested_attribute(containing_object, name, value):
    """A recursive version of setattr, which has full support
    for attribute names which contain list / dict indices

    Parameters
    ----------
    containing_object: Any
        The object which contains the nested attribute.
    name: str
        The name (/ path) of the nested attribute with successive
        attribute names separated by periods, for example:

            name = 'attribute_a.attribute_b[index].attribute_c'
    value: Any
        The value to set on the attribute.
    """

    current_attribute = containing_object
    attribute_name = name

    if attribute_name.find(".") > 1:

        last_separator_index = attribute_name.rfind(".")

        current_attribute = get_nested_attribute(
            current_attribute, attribute_name[:last_separator_index]
        )
        attribute_name = attribute_name[last_separator_index + 1 :]

    if attribute_name.find("[") >= 0:

        attribute_name, array_index = extract_variable_index_and_name(attribute_name)

        if not hasattr(current_attribute, attribute_name):

            raise ValueError(
                "This object does not have a {} attribute.".format(attribute_name)
            )

        current_attribute = getattr(current_attribute, attribute_name)

        if isinstance(current_attribute, list):

            try:
                array_index = int(array_index)
            except ValueError:
                raise ValueError(
                    "List indices must be integer: {}".format(attribute_name)
                )

        current_attribute[array_index] = value

    else:

        if not hasattr(current_attribute, attribute_name):

            raise ValueError(
                "This object does not have a {} attribute.".format(attribute_name)
            )

        setattr(current_attribute, attribute_name, value)


@contextlib.contextmanager
def temporarily_change_directory(file_path):
    """A context to temporarily change the working directory.

    Parameters
    ----------
    file_path: str
        The file path to temporarily change into.
    """
    prev_dir = os.getcwd()
    os.chdir(os.path.abspath(file_path))

    try:
        yield
    finally:
        os.chdir(prev_dir)


def has_openeye():
    """Checks whether the `openeye` toolkits are available for use
<<<<<<< HEAD

=======
>>>>>>> 9022e20e
    Returns
    -------
    bool
        True if the `openeye` toolkit can be imported and has a valid
        license.
    """

    try:

        from openeye import oechem

<<<<<<< HEAD
        has_openeye = True

        if not oechem.OEChemIsLicensed():
            has_openeye = False

    except ImportError:
        has_openeye = False

    return has_openeye
=======
        available = True

        if not oechem.OEChemIsLicensed():
            available = False

    except ImportError:
        available = False

    return available
>>>>>>> 9022e20e
<|MERGE_RESOLUTION|>--- conflicted
+++ resolved
@@ -238,10 +238,6 @@
 
 def has_openeye():
     """Checks whether the `openeye` toolkits are available for use
-<<<<<<< HEAD
-
-=======
->>>>>>> 9022e20e
     Returns
     -------
     bool
@@ -253,17 +249,6 @@
 
         from openeye import oechem
 
-<<<<<<< HEAD
-        has_openeye = True
-
-        if not oechem.OEChemIsLicensed():
-            has_openeye = False
-
-    except ImportError:
-        has_openeye = False
-
-    return has_openeye
-=======
         available = True
 
         if not oechem.OEChemIsLicensed():
@@ -272,5 +257,4 @@
     except ImportError:
         available = False
 
-    return available
->>>>>>> 9022e20e
+    return available